--- conflicted
+++ resolved
@@ -12,12 +12,8 @@
 
 use serde::{Deserialize, Serialize};
 
-<<<<<<< HEAD
 use std::path::PathBuf;
 
-
-=======
->>>>>>> cc643839
 pub mod law_extraction {
     use once_cell::sync::OnceCell;
     use regex::Regex;
